--- conflicted
+++ resolved
@@ -4,16 +4,11 @@
 const _ = require('underscore');
 const retry = require('retry');
 
-<<<<<<< HEAD
-class BinanceWS {
-    constructor(beautify = true) {
-=======
 class Socket extends EventEmitter {
 
     constructor(path, { isCombinedPath = false, retryOptions = {}, verbose = false }) {
         super();
 
->>>>>>> 3809a73c
         this._baseUrl = 'wss://stream.binance.com:9443/ws/';
         this._combinedBaseUrl = 'wss://stream.binance.com:9443/stream?streams=';
 
@@ -132,11 +127,7 @@
         const socketOptions = _.pick(this._options, ['retryOptions', 'verbose']);
         const socket = new Socket(path, _.extend(socketOptions, { isCombinedPath }));
 
-<<<<<<< HEAD
-        ws.on('message', message => {
-=======
         socket.onMessage(message => {
->>>>>>> 3809a73c
             let event;
             try {
                 event = JSON.parse(message);
@@ -213,14 +204,6 @@
     }
 
     onUserData(binanceRest, eventHandler, interval = 60000) {
-<<<<<<< HEAD
-        return binanceRest.startUserDataStream().then(response => {
-            setInterval(() => {
-                binanceRest.keepAliveUserDataStream(response);
-            }, interval);
-            return this._setupWebSocket(eventHandler, response.listenKey);
-        });
-=======
         const setupAuth = () => {
             let intervalId;
 
@@ -248,7 +231,6 @@
         };
 
         return this._setupWebSocket(eventHandler, setupAuth());
->>>>>>> 3809a73c
     }
 
     onCombinedStream(streams, eventHandler) {
