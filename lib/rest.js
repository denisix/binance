const request = require('request');
const qs = require('querystring');
const _ = require('underscore');
const crypto = require('crypto');
const Beautifier = require('./beautifier.js');
const assert = require('assert');

class BinanceRest {

    constructor({
        key,
        secret,
        recvWindow = false,
        timeout = 15000,
        disableBeautification = false,
        handleDrift = false,
<<<<<<< HEAD
        baseUrl = 'https://api.binance.com/'
=======
        requestOptions = {}
>>>>>>> 753cd632
    }) {
        this.key = key;
        this.secret = secret;
        this.recvWindow = recvWindow;
        this.timeout = timeout;
        this.disableBeautification = disableBeautification;
        this.handleDrift = handleDrift;
        this.requestOptions = requestOptions;

        this._beautifier = new Beautifier();
        this._baseUrl = baseUrl;
        // had trailing slash if necessary
        if ('/' != this._baseUrl.substr(-1)) {
            this._baseUrl += '/';
        }
        this._drift = 0;
        this._syncInterval = 0;
    }

    getBaseUrl() {
        return this._baseUrl;
    }

    _makeRequest(query, callback, route, security, method, attempt = 0) {
        assert(_.isUndefined(callback) || _.isFunction(callback), 'callback must be a function or undefined');
        assert(_.isObject(query), 'query must be an object');

        let queryString;
        const type = _.last(route.split('/')),
            options = Object.assign({
                url: `${this._baseUrl}${route}`,
                timeout: this.timeout
            }, this.requestOptions);

        if (security === 'SIGNED') {
            if (this.recvWindow) {
                query.recvWindow = this.recvWindow;
            }
            queryString = qs.stringify(query);
            options.url += '?' + queryString;
            if (options.url.substr(options.url.length - 1) !== '?') {
                options.url += '&';
            }
            options.url += `signature=${this._sign(queryString)}`;
        } else {
            queryString = qs.stringify(query);
            if (queryString) {
                options.url += '?' + queryString;
            }
        }
        if (security === 'API-KEY' || security === 'SIGNED') {
            options.headers = { 'X-MBX-APIKEY': this.key };
        }
        if (method) {
            options.method = method;
        }

        const action = cb => {
            request(options, (err, response, body) => {
                let payload;
                try {
                    payload = JSON.parse(body);
                } catch (e) {
                    payload = body;
                }
                if (err) {
                    cb(err, payload);
                } else if (response.statusCode < 200 || response.statusCode > 299) {
                    /*
                     * If we get a response that the timestamp is ahead of the server,
                     * calculate the drift and then attempt the request again
                     */
                    if (response.statusCode === 400 && payload.code === -1021 &&
                        this.handleDrift && attempt === 0) {

                        this.calculateDrift()
                            .then(() => {
                                query.timestamp = this._getTime() + this._drift;
                                return this._makeRequest(query, cb, route, security, method,
                                    ++attempt);
                            });
                    } else {
                        cb(new Error(`Response code ${response.statusCode}`), payload);
                    }
                } else {
                    if (_.isArray(payload)) {
                        payload = _.map(payload, (item) => {
                            return this._doBeautifications(item, type);
                        });
                    } else {
                        payload = this._doBeautifications(payload);
                    }
                    cb(err, payload);
                }
            });
        };
        if (callback) {
            action(callback);
        } else {
            return new Promise((resolve, reject) => action((err, payload) => {
                if (err) {
                    if (payload === undefined) {
                        reject(err);
                    } else {
                        reject(payload);
                    }
                } else {
                    resolve(payload);
                }
            }));
        }
    }

    _doBeautifications(response, route) {
        if (this.disableBeautification) {
            return response;
        }
        return this._beautifier.beautify(response, route);
    }

    _sign(queryString) {
        return crypto.createHmac('sha256', this.secret)
            .update(queryString)
            .digest('hex');
    }

    _setTimestamp(query) {
        if (!query.timestamp) {
            query.timestamp = this._getTime() + this._drift;
        }
    }

    _getTime() {
        return new Date().getTime();
    }

    calculateDrift() {
        const systemTime = this._getTime();
        return this.time()
            .then((response) => {
                // Calculate the approximate trip time from here to binance
                const transitTime = parseInt((this._getTime() - systemTime) / 2);
                this._drift = response.serverTime - (systemTime + transitTime);
            });
    }

    startTimeSync(interval = 300000, onRecalculateDriftCb) {
        return new Promise((resolve, reject) => {
            // If there's already an interval running, clear it and reset values
            if (this._syncInterval !== 0) {
                this.endTimeSync();
                return resolve();
            }

            // Calculate initial drift value and setup interval to periodically update it
            this.calculateDrift()
                .then(resolve)
                .catch(reject);

            this._syncInterval = setInterval(() => {
                const promise = this.calculateDrift();
                
                if (_.isFunction(onRecalculateDriftCb)) {
                    onRecalculateDriftCb(promise);
                }
            }, interval);
        });
    }

    endTimeSync() {
        clearInterval(this._syncInterval);
        this._drift = 0;
        this._syncInterval = 0;
    }

    // Public APIs
    ping(callback) {
        return this._makeRequest({}, callback, 'api/v1/ping');
    }

    time(callback) {
        return this._makeRequest({}, callback, 'api/v1/time');
    }

    depth(query = {}, callback) {
        if (_.isString(query)) {
            query = { symbol: query };
        }

        return this._makeRequest(query, callback, 'api/v1/depth');
    }

    trades(query = {}, callback) {
        if (_.isString(query)) {
            query = { symbol: query };
        }

        return this._makeRequest(query, callback, 'api/v1/trades');
    }

    historicalTrades(query = {}, callback) {
        if (_.isString(query)) {
            query = { symbol: query };
        }

        return this._makeRequest(query, callback, 'api/v1/historicalTrades', 'API-KEY');
    }

    aggTrades(query = {}, callback) {
        if (_.isString(query)) {
            query = { symbol: query };
        }

        return this._makeRequest(query, callback, 'api/v1/aggTrades');
    }

    exchangeInfo(callback) {
        return this._makeRequest({}, callback, 'api/v1/exchangeInfo');
    }

    klines(query = {}, callback) {
        return this._makeRequest(query, callback, 'api/v1/klines');
    }

    ticker24hr(query = {}, callback) {
        if (_.isString(query)) {
            query = { symbol: query };
        }

        return this._makeRequest(query, callback, 'api/v1/ticker/24hr');
    }

    tickerPrice(query = {}, callback) {
        if (_.isString(query)) {
            query = { symbol: query };
        }

        return this._makeRequest(query, callback, 'api/v3/ticker/price');
    }

    bookTicker(query = {}, callback) {
        if (_.isString(query)) {
            query = { symbol: query };
        }

        return this._makeRequest(query, callback, 'api/v3/ticker/bookTicker');
    }

    allBookTickers(callback) {
        return this._makeRequest({}, callback, 'api/v1/ticker/allBookTickers');
    }

    allPrices(callback) {
        return this._makeRequest({}, callback, 'api/v1/ticker/allPrices');
    }

    // Private APIs
    newOrder(query = {}, callback) {
        this._setTimestamp(query);
        return this._makeRequest(query, callback, 'api/v3/order', 'SIGNED', 'POST');
    }

    testOrder(query = {}, callback) {
        this._setTimestamp(query);
        return this._makeRequest(query, callback, 'api/v3/order/test', 'SIGNED', 'POST');
    }

    queryOrder(query = {}, callback) {
        this._setTimestamp(query);
        return this._makeRequest(query, callback, 'api/v3/order', 'SIGNED');
    }

    cancelOrder(query = {}, callback) {
        this._setTimestamp(query);
        return this._makeRequest(query, callback, 'api/v3/order', 'SIGNED', 'DELETE');
    }

    openOrders(query = {}, callback) {
        if (_.isString(query)) {
            query = { symbol: query };
        }
        this._setTimestamp(query);
        return this._makeRequest(query, callback, 'api/v3/openOrders', 'SIGNED');
    }

    allOrders(query = {}, callback) {
        if (_.isString(query)) {
            query = { symbol: query };
        }
        this._setTimestamp(query);
        return this._makeRequest(query, callback, 'api/v3/allOrders', 'SIGNED');
    }

    account(query = {}, callback) {
        if (_.isFunction(query)) {
            callback = query;
            query = {};
        }
        this._setTimestamp(query);
        return this._makeRequest(query, callback, 'api/v3/account', 'SIGNED');
    }

    myTrades(query = {}, callback) {
        if (_.isString(query)) {
            query = { symbol: query };
        }
        this._setTimestamp(query);
        return this._makeRequest(query, callback, 'api/v3/myTrades', 'SIGNED');
    }

    withdraw(query = {}, callback) {
        this._setTimestamp(query);
        return this._makeRequest(query, callback, 'wapi/v3/withdraw.html', 'SIGNED', 'POST');
    }

    depositHistory(query = {}, callback) {
        if (_.isString(query)) {
            query = { asset: query };
        }
        this._setTimestamp(query);
        return this._makeRequest(query, callback, 'wapi/v3/depositHistory.html', 'SIGNED');
    }

    withdrawHistory(query = {}, callback) {
        if (_.isString(query)) {
            query = { asset: query };
        }
        this._setTimestamp(query);
        return this._makeRequest(query, callback, 'wapi/v3/withdrawHistory.html', 'SIGNED');
    }

    depositAddress(query = {}, callback) {
        if (_.isString(query)) {
            query = { asset: query };
        }
        this._setTimestamp(query);
        return this._makeRequest(query, callback, 'wapi/v3/depositAddress.html', 'SIGNED');
    }

    accountStatus(callback) {
        const query = {};
        this._setTimestamp(query);
        return this._makeRequest(query, callback, 'wapi/v3/accountStatus.html', 'SIGNED');
    }

    startUserDataStream(callback) {
        return this._makeRequest({}, callback, 'api/v1/userDataStream', 'API-KEY', 'POST');
    }

    keepAliveUserDataStream(query = {}, callback) {
        return this._makeRequest(query, callback, 'api/v1/userDataStream', 'API-KEY', 'PUT');
    }

    closeUserDataStream(query = {}, callback) {
        return this._makeRequest(query, callback, 'api/v1/userDataStream', 'API-KEY', 'DELETE');
    }
}

module.exports = BinanceRest;<|MERGE_RESOLUTION|>--- conflicted
+++ resolved
@@ -14,11 +14,8 @@
         timeout = 15000,
         disableBeautification = false,
         handleDrift = false,
-<<<<<<< HEAD
-        baseUrl = 'https://api.binance.com/'
-=======
+        baseUrl = 'https://api.binance.com/',
         requestOptions = {}
->>>>>>> 753cd632
     }) {
         this.key = key;
         this.secret = secret;
@@ -34,6 +31,7 @@
         if ('/' != this._baseUrl.substr(-1)) {
             this._baseUrl += '/';
         }
+      
         this._drift = 0;
         this._syncInterval = 0;
     }
