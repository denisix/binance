{
<<<<<<< HEAD
    "name": "binance",
    "version": "1.3.3",
    "description": "node.js wrapper for the Binance REST and WebSocket APIs",
    "main": "./lib/binance.js",
    "scripts": {
        "test": "mocha",
        "cover": "nyc --reporter=html --reporter=text mocha",
        "coveralls": "nyc report --reporter=text-lcov | coveralls",
        "lint": "eslint lib test util && prettier --check lib/**/* test/**/* util/**/*"
    },
    "dependencies": {
        "request": "^2.88.2",
        "underscore": "^1.8.3",
        "ws": "^3.3.1"
    },
    "repository": {
        "type": "git",
        "url": "https://github.com/zoeyg/binance"
    },
    "keywords": [
        "api",
        "bitcoin",
        "ethereum",
        "cryptocurrency",
        "binance",
        "btc",
        "eth"
    ],
    "author": "Zoey Garvey",
    "contributors": [
        "Clifford Roche <clifford.roche@gmail.com> (http://www.cliffordroche.ca)",
        "Aslam Hadi H <aslamhadi@gmail.com> (https://www.commitcode.com)",
        "Andrey Vorobyov <vorandrew@gmail.com>",
        "Gavy Aggarwal (http://gavyaggarwal.com/)"
    ],
    "license": "MIT",
    "types": "index.d.ts",
    "devDependencies": {
        "chai": "^4.1.1",
        "coveralls": "^3.0.9",
        "eslint": "^6.8.0",
        "eslint-config-prettier": "^6.10.0",
        "mocha": "^7.1.0",
        "mock-require": "^2.0.2",
        "nyc": "^15.0.0",
        "prettier": "^1.19.1",
        "sinon": "^9.0.1"
    }
=======
  "name": "binance",
  "version": "1.3.3",
  "description": "node.js wrapper for the Binance REST and WebSocket APIs",
  "main": "./lib/binance.js",
  "scripts": {
    "test": "mocha",
    "cover": "istanbul cover _mocha",
    "coveralls": "npm run cover -- --report lcovonly && cat ./coverage/lcov.info | coveralls",
    "lint": "eslint lib test util"
  },
  "dependencies": {
    "request": "^2.82.0",
    "underscore": "^1.8.3",
    "ws": "^4.0.0"
  },
  "repository": {
    "type": "git",
    "url": "https://github.com/zoeyg/binance"
  },
  "keywords": [
    "api",
    "bitcoin",
    "ethereum",
    "cryptocurrency",
    "binance",
    "btc",
    "eth"
  ],
  "author": "Zoey Garvey",
  "contributors": [
    "Clifford Roche <clifford.roche@gmail.com> (http://www.cliffordroche.ca)",
    "Aslam Hadi H <aslamhadi@gmail.com> (https://www.commitcode.com)",
    "Andrey Vorobyov <vorandrew@gmail.com>",
    "Gavy Aggarwal (http://gavyaggarwal.com/)"
  ],
  "license": "MIT",
  "types": "index.d.ts",
  "devDependencies": {
    "chai": "^4.1.1",
    "coveralls": "^3.0.0",
    "eslint": "^4.15.0",
    "istanbul": "^0.4.5",
    "mocha-lcov-reporter": "^1.3.0",
    "mocha": "^3.5.0",
    "mock-require": "^2.0.2",
    "sinon": "^4.1.3"
  }
>>>>>>> 3809a73c
}<|MERGE_RESOLUTION|>--- conflicted
+++ resolved
@@ -1,5 +1,4 @@
 {
-<<<<<<< HEAD
     "name": "binance",
     "version": "1.3.3",
     "description": "node.js wrapper for the Binance REST and WebSocket APIs",
@@ -13,7 +12,7 @@
     "dependencies": {
         "request": "^2.88.2",
         "underscore": "^1.8.3",
-        "ws": "^3.3.1"
+        "ws": "^4.0.0"
     },
     "repository": {
         "type": "git",
@@ -48,53 +47,4 @@
         "prettier": "^1.19.1",
         "sinon": "^9.0.1"
     }
-=======
-  "name": "binance",
-  "version": "1.3.3",
-  "description": "node.js wrapper for the Binance REST and WebSocket APIs",
-  "main": "./lib/binance.js",
-  "scripts": {
-    "test": "mocha",
-    "cover": "istanbul cover _mocha",
-    "coveralls": "npm run cover -- --report lcovonly && cat ./coverage/lcov.info | coveralls",
-    "lint": "eslint lib test util"
-  },
-  "dependencies": {
-    "request": "^2.82.0",
-    "underscore": "^1.8.3",
-    "ws": "^4.0.0"
-  },
-  "repository": {
-    "type": "git",
-    "url": "https://github.com/zoeyg/binance"
-  },
-  "keywords": [
-    "api",
-    "bitcoin",
-    "ethereum",
-    "cryptocurrency",
-    "binance",
-    "btc",
-    "eth"
-  ],
-  "author": "Zoey Garvey",
-  "contributors": [
-    "Clifford Roche <clifford.roche@gmail.com> (http://www.cliffordroche.ca)",
-    "Aslam Hadi H <aslamhadi@gmail.com> (https://www.commitcode.com)",
-    "Andrey Vorobyov <vorandrew@gmail.com>",
-    "Gavy Aggarwal (http://gavyaggarwal.com/)"
-  ],
-  "license": "MIT",
-  "types": "index.d.ts",
-  "devDependencies": {
-    "chai": "^4.1.1",
-    "coveralls": "^3.0.0",
-    "eslint": "^4.15.0",
-    "istanbul": "^0.4.5",
-    "mocha-lcov-reporter": "^1.3.0",
-    "mocha": "^3.5.0",
-    "mock-require": "^2.0.2",
-    "sinon": "^4.1.3"
-  }
->>>>>>> 3809a73c
 }